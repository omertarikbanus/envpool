#!/usr/bin/env python3
"""
Train a quadrupedal controller using PPO with EnvPool.

This script always uses EnvPool's gym interface, wraps the EnvPool
object using a VecAdapter (inspired by EnvPool's SB3 example) to be compatible with SB3,
and converts the action and observation spaces to float32 to satisfy SB3's requirements.
"""

import argparse
import logging
import os
import numpy as np
from packaging import version
from datetime import datetime

# Import the correct Box class based on the gym version
import gym
import envpool
from envpool.python.protocol import EnvPool  # For type annotations

# Import Gymnasium spaces explicitly
import gymnasium
from gymnasium.spaces import Box

import torch as th
from stable_baselines3 import PPO
from stable_baselines3.common.vec_env import VecEnvWrapper, VecMonitor, VecNormalize
from stable_baselines3.common.evaluation import evaluate_policy
from stable_baselines3.common.preprocessing import check_for_nested_spaces, is_image_space, is_image_space_channels_first
from stable_baselines3.common.logger import configure
# Force PyTorch to use one thread (for speed)
th.set_num_threads(1)
is_legacy_gym = version.parse(gym.__version__) < version.parse("0.26.0")


class VecAdapter(VecEnvWrapper):
    """
    Convert an EnvPool object to a Stable-Baselines3-compatible VecEnv.
    This adapter sets the number of environments from the EnvPool spec and
    implements step_wait to handle terminal resets, attaching terminal observations.
    Also converts spaces to be SB3-compatible.
    """
    def __init__(self, venv: EnvPool):
        # Set the number of environments from EnvPool's config.
        venv.num_envs = venv.spec.config.num_envs
        super().__init__(venv)
        
        # Convert the action space to Gymnasium's Box with float32 (SB3 requires this)
        self.action_space = Box(
            low=venv.action_space.low.astype(np.float32),
            high=venv.action_space.high.astype(np.float32),
            shape=venv.action_space.shape,
            dtype=np.float32,
        )
        
        # Convert the observation space to float32 as well
        # First, check if it's a Box space
        if isinstance(venv.observation_space, (gym.spaces.Box, gymnasium.spaces.Box)):
            self.observation_space = Box(
                low=venv.observation_space.low.astype(np.float32),
                high=venv.observation_space.high.astype(np.float32),
                shape=venv.observation_space.shape,
                dtype=np.float32,
            )
        else:
            # If not a Box space, keep the original (but this might cause issues)
            self.observation_space = venv.observation_space
    
    def step_async(self, actions: np.ndarray) -> None:
        self.actions = actions
    
    def reset(self):
        if is_legacy_gym:
            obs = self.venv.reset()
        else:
            obs = self.venv.reset()[0]
        # Convert observations to numpy array (if not already) and ensure float32
        obs = np.asarray(obs, dtype=np.float32)
        return obs
    
    def seed(self, seed: int = None) -> None:
        # Seeding is set at EnvPool creation.
        pass
    
    def step_wait(self):
        if is_legacy_gym:
            obs, rewards, dones, info_dict = self.venv.step(self.actions)
        else:
            obs, rewards, terms, truncs, info_dict = self.venv.step(self.actions)
            dones = terms + truncs
        
        # Ensure observations are float32
        obs = np.asarray(obs, dtype=np.float32)
        
        infos = []
        for i in range(self.num_envs):
            info_i = {key: info_dict[key][i] for key in info_dict.keys() if isinstance(info_dict[key], np.ndarray)}
            if dones[i]:
                info_i["terminal_observation"] = obs[i]
                if is_legacy_gym:
                    reset_obs = self.venv.reset(np.array([i]))
                else:
                    reset_obs = self.venv.reset(np.array([i]))[0]
                obs[i] = np.asarray(reset_obs, dtype=np.float32)
            infos.append(info_i)
        return obs, rewards, dones, infos


def parse_args():
    parser = argparse.ArgumentParser(description="Train a quadrupedal controller using EnvPool and PPO.")
    parser.add_argument("--env-name", type=str, default="Humanoid-v4", help="EnvPool environment ID")
<<<<<<< HEAD
    parser.add_argument("--num-envs", type=int, default=64, help="Number of parallel environments")
    parser.add_argument("--seed", type=int, default=0, help="Random seed")
    parser.add_argument("--total-timesteps", type=int, default=100_000_000, help="Total training timesteps")
=======
    parser.add_argument("--num-envs", type=int, default=128, help="Number of parallel environments")
    parser.add_argument("--seed", type=int, default=0, help="Random seed")
    parser.add_argument("--total-timesteps", type=int, default=60_000_000, help="Total training timesteps")
>>>>>>> 8a1c8737
    parser.add_argument("--tb-log-dir", type=str, default="./logs", help="TensorBoard log directory")
    parser.add_argument("--model-save-path", type=str, default="./quadruped_ppo_model", help="Model save path")
    parser.add_argument("--render-mode", type=bool, default=False, help="Render mode")
    parser.add_argument("--continue-training", action="store_true", help="Continue training from existing model if available")
    parser.add_argument("--force-new", action="store_true", help="Force start new training even if model exists")
    parser.add_argument("--use-vecnormalize", action="store_true", help="Use VecNormalize wrapper (normalize observations and rewards)")
    return parser.parse_args()


def ask_continue_or_restart(model_path):
    """Ask user whether to continue training or start fresh."""
    while True:
        print(f"\nFound existing model at: {model_path}.zip")
        choice = input("Do you want to (c)ontinue training or start (n)ew? [c/n]: ").lower().strip()
        if choice in ['c', 'continue']:
            return True
        elif choice in ['n', 'new']:
            return False
        else:
            print("Please enter 'c' for continue or 'n' for new.")


def create_or_load_model(args, env, policy_kwargs, use_vecnormalize=True):
    """Create a new model or load existing one based on user choice."""
    model_exists = os.path.exists(f"{args.model_save_path}.zip")
    vecnorm_exists = os.path.exists(f"{args.model_save_path}_vecnormalize.pkl")
    
    # Determine whether to load existing model
    should_continue = False
    if model_exists:
        if args.force_new:
            print(f"Found existing model but --force-new specified. Starting fresh training.")
            should_continue = False
        elif args.continue_training:
            print(f"Found existing model and --continue-training specified. Continuing training.")
            should_continue = True
        else:
            # Interactive mode - ask user
            should_continue = ask_continue_or_restart(args.model_save_path)
    
    if should_continue and model_exists:
        print(f"Loading existing model from {args.model_save_path}.zip")
        
        # Load VecNormalize stats if they exist and we're using VecNormalize
        if use_vecnormalize and vecnorm_exists:
            print(f"Loading VecNormalize statistics from {args.model_save_path}_vecnormalize.pkl")
            env = VecNormalize.load(f"{args.model_save_path}_vecnormalize.pkl", env)
            # Important: set training=True to continue updating statistics
            env.training = True
        
        model = PPO.load(f"{args.model_save_path}.zip", env=env)
        print("Model loaded successfully. Continuing training...")
    else:
        print("Creating new model...")
        model = PPO(
            policy="MlpPolicy",
            env=env,

            # ───── PPO hyper-parameters (Appendix, Table "Hyperparameters for Proximal Policy Gradient") ─────
            learning_rate=5e-4,      # "Adam stepsize" ≈ 1 × 10⁻³
            clip_range=0.2,            # tighten the trust‐region
            target_kl=0.05,            # early stop if KL > 1%
            n_steps=1024,           # 5 000 samples/iteration (match 5 000 MuJoCo steps)
            batch_size=128,        # "Minibatch size"
            n_epochs=8,              # "Number epochs"
            gamma=0.99,              # "Discount (γ)"
            gae_lambda=0.95,         # standard value; paper does not override
            max_grad_norm=0.5,      # "Max gradient norm"
            ent_coef=0.08,            # paper does not add entropy bonus
            vf_coef=1.0,             # SB3 default; paper gives no separate weight

            # ───── bookkeeping ─────
            tensorboard_log="runs/ppo_taskspace",
            policy_kwargs=policy_kwargs,
            verbose=1,
        )
        print("New model created.")
    
    return model, env


def main():
    # Parse command-line arguments
    args = parse_args()

    # 1️⃣  Fresh run-folder so old logs stay intact
    run_dir = os.path.join("runs_csv", datetime.now().strftime("%Y%m%d_%H%M%S"))
    os.makedirs(run_dir, exist_ok=True)

    # 2️⃣  Build a logger that keeps every format
    #     (stdout, log, tensorboard, csv)
    logger = configure(
        run_dir,
        format_strings=("stdout", "log", "tensorboard", "csv")  # same as SB3 default
    )

    logging.basicConfig(level=logging.INFO)
    logging.info("Experiment: quadruped_ppo_experiment")
    logging.info(f"Using EnvPool for environment {args.env_name} with {args.num_envs} envs. Seed: {args.seed}")
    print(f"Using GPU: {th.cuda.is_available()}")
    
    np.random.seed(args.seed)
    
    # Create EnvPool environment using the gym interface.
    env = envpool.make(args.env_name, env_type="gym", num_envs=args.num_envs, seed=args.seed, render_mode=args.render_mode)
    
    # Set environment ID without modifying action_space directly
    env.spec.id = args.env_name

    # Use the adapter which will handle the action_space and observation_space conversion
    env = VecAdapter(env)
<<<<<<< HEAD
    
    # Apply VecNormalize if requested (BEFORE VecMonitor)
    vecnormalize_wrapper = None
    if args.use_vecnormalize:
        print("Using VecNormalize wrapper...")
        vecnormalize_wrapper = VecNormalize(env, norm_obs=True, norm_reward=True, clip_reward=10.0)
        env = vecnormalize_wrapper
    
    env = VecMonitor(env)  # Monitor for tracking episode stats

    policy_kwargs = dict(
        # 1 hidden layer, 256 units, ReLU as in the paper
        activation_fn=th.nn.ReLU,
        net_arch=[dict(pi=[64], vf=[64])],
        # initialise exploration noise to exp(–2.5) ≈ 0.082
        log_std_init=-2.0,
=======
    # Apply normalization
    env = VecNormalize(env, norm_obs=True, norm_reward=True, clip_reward=10.0)

    # After training, make sure to save both the model and the normalization stats
    # This happens in the main() function where we already have:
    # model.save(args.model_save_path)
    # We should also add:
    # env.save(f"{args.model_save_path}_vecnormalize.pkl")
    env = VecMonitor(env)  # Monitor for tracking episode stats
    # Run the environment for 10k steps to gather statistics for VecNormalize
    logging.info("Running environment for 10,000 steps to gather normalization statistics...")
    obs = env.reset()
    for _ in range(10000):
        # Sample random actions
        actions = np.array([env.action_space.sample() for _ in range(args.num_envs)])
        obs, _, _, _ = env.step(actions)
    logging.info("Finished gathering normalization statistics")
    # Configure PPO model with tuned hyperparameters.
    # model = PPO(
    #     "MlpPolicy",
    #     env,
    #     n_steps=2048,
    #     learning_rate=1e-3,
    #     gamma=0.9,
    #     gae_lambda=0.95,
    #     verbose=1,
    #     seed=args.seed,
    #     tensorboard_log=args.tb_log_dir,
    # )
    
    model = PPO(
        "MlpPolicy",
        env,
        
        # ──────── Learning rate and clipping ────────
        learning_rate=1e-4,       # moderately high to push KL into ~0.01–0.03
        clip_range=0.2,           # allow up to ±20% policy shift per update
        n_epochs=8,               # only 8 passes over each batch (avoid over‐fitting to stale data)

        # ──────── On‐policy batch size ────────
        n_steps=1024,             # collect 1,024 env steps per update cycle
        batch_size=256,           # 1,024 / 256 = 4 mini‐batches per epoch

        # ──────── Discounting and GAE ────────
        gamma=0.99,
        gae_lambda=0.90,

        # ──────── Entropy & value weighting ────────
        ent_coef=0.01,            # keep entropy_loss around –10 to encourage exploration
        vf_coef=0.25,             # balance value‐loss vs. policy‐loss
        max_grad_norm=0.05,       # clip gradients at 0.05

        # ──────── Network architecture ────────
        policy_kwargs=dict(
            log_std_init=-2.0,    # Moderate initial exploration
            net_arch=[
            dict(pi=[256],    # Single hidden layer of 256 for the actor
                 vf=[256])    # Single hidden layer of 256 for the critic
            ],
            activation_fn=th.nn.ReLU,
            ortho_init=True,      # Use orthogonal initialization for better training stability
            squash_output=True    # Use tanh to bound policy outputs
        ),
        device="cuda" if th.cuda.is_available() else "cpu",  # Use GPU if available
        verbose=1,
        tensorboard_log="runs/ppo_final",
>>>>>>> 8a1c8737
    )

    model, env = create_or_load_model(args, env, policy_kwargs, use_vecnormalize=args.use_vecnormalize)
    
    # Update vecnormalize_wrapper reference if it was modified in create_or_load_model
    if args.use_vecnormalize and vecnormalize_wrapper is None:
        # Find the VecNormalize wrapper in the environment stack
        current_env = env
        while hasattr(current_env, 'venv') and not isinstance(current_env, VecNormalize):
            current_env = current_env.venv
        if isinstance(current_env, VecNormalize):
            vecnormalize_wrapper = current_env

    model.set_logger(logger)

    logging.info("Starting training...")
    try:
        model.learn(total_timesteps=args.total_timesteps)
    except KeyboardInterrupt:
        logging.info("Training interrupted by user. Saving model...")
        model.save(args.model_save_path)
        # Save VecNormalize statistics if using VecNormalize
        if args.use_vecnormalize and vecnormalize_wrapper is not None:
            vecnormalize_wrapper.save(f"{args.model_save_path}_vecnormalize.pkl")
            logging.info(f"VecNormalize statistics saved at: {args.model_save_path}_vecnormalize.pkl")
        logging.info(f"Model saved at: {args.model_save_path}.zip")
<<<<<<< HEAD
        return
    
=======
        env.close()
    except:
        logging.error("An error occurred during training. Saving model...")
        model.save(args.model_save_path)
        logging.info(f"Model saved at: {args.model_save_path}.zip")
        env.close()
        raise
>>>>>>> 8a1c8737
    logging.info("Training complete.")

    model.save(args.model_save_path)
    # Save VecNormalize statistics if using VecNormalize
    if args.use_vecnormalize and vecnormalize_wrapper is not None:
        vecnormalize_wrapper.save(f"{args.model_save_path}_vecnormalize.pkl")
        logging.info(f"VecNormalize statistics saved at: {args.model_save_path}_vecnormalize.pkl")
    logging.info(f"Model saved at: {args.model_save_path}.zip")
    
    # Evaluate the model on the EnvPool environment.
    # For evaluation, we need to turn off VecNormalize training mode
    if args.use_vecnormalize and vecnormalize_wrapper is not None:
        vecnormalize_wrapper.training = False
        vecnormalize_wrapper.norm_reward = False  # Don't normalize rewards during evaluation
    
    mean_reward, std_reward = evaluate_policy(model, env, n_eval_episodes=100)
    print(f"EnvPool Evaluation - {args.env_name}")
    print(f"Mean Reward: {mean_reward:.2f} +/- {std_reward:.2f}")

    env.close()


if __name__ == "__main__":
    start_time = datetime.now()
    main()
    end_time = datetime.now()
    elapsed_time = (end_time - start_time).total_seconds()
    print(f"Function {main.__name__} took {elapsed_time:.2f} seconds to run.")
    <|MERGE_RESOLUTION|>--- conflicted
+++ resolved
@@ -110,15 +110,10 @@
 def parse_args():
     parser = argparse.ArgumentParser(description="Train a quadrupedal controller using EnvPool and PPO.")
     parser.add_argument("--env-name", type=str, default="Humanoid-v4", help="EnvPool environment ID")
-<<<<<<< HEAD
     parser.add_argument("--num-envs", type=int, default=64, help="Number of parallel environments")
     parser.add_argument("--seed", type=int, default=0, help="Random seed")
     parser.add_argument("--total-timesteps", type=int, default=100_000_000, help="Total training timesteps")
-=======
-    parser.add_argument("--num-envs", type=int, default=128, help="Number of parallel environments")
-    parser.add_argument("--seed", type=int, default=0, help="Random seed")
-    parser.add_argument("--total-timesteps", type=int, default=60_000_000, help="Total training timesteps")
->>>>>>> 8a1c8737
+
     parser.add_argument("--tb-log-dir", type=str, default="./logs", help="TensorBoard log directory")
     parser.add_argument("--model-save-path", type=str, default="./quadruped_ppo_model", help="Model save path")
     parser.add_argument("--render-mode", type=bool, default=False, help="Render mode")
@@ -230,7 +225,6 @@
 
     # Use the adapter which will handle the action_space and observation_space conversion
     env = VecAdapter(env)
-<<<<<<< HEAD
     
     # Apply VecNormalize if requested (BEFORE VecMonitor)
     vecnormalize_wrapper = None
@@ -247,74 +241,7 @@
         net_arch=[dict(pi=[64], vf=[64])],
         # initialise exploration noise to exp(–2.5) ≈ 0.082
         log_std_init=-2.0,
-=======
-    # Apply normalization
-    env = VecNormalize(env, norm_obs=True, norm_reward=True, clip_reward=10.0)
-
-    # After training, make sure to save both the model and the normalization stats
-    # This happens in the main() function where we already have:
-    # model.save(args.model_save_path)
-    # We should also add:
-    # env.save(f"{args.model_save_path}_vecnormalize.pkl")
-    env = VecMonitor(env)  # Monitor for tracking episode stats
-    # Run the environment for 10k steps to gather statistics for VecNormalize
-    logging.info("Running environment for 10,000 steps to gather normalization statistics...")
-    obs = env.reset()
-    for _ in range(10000):
-        # Sample random actions
-        actions = np.array([env.action_space.sample() for _ in range(args.num_envs)])
-        obs, _, _, _ = env.step(actions)
-    logging.info("Finished gathering normalization statistics")
-    # Configure PPO model with tuned hyperparameters.
-    # model = PPO(
-    #     "MlpPolicy",
-    #     env,
-    #     n_steps=2048,
-    #     learning_rate=1e-3,
-    #     gamma=0.9,
-    #     gae_lambda=0.95,
-    #     verbose=1,
-    #     seed=args.seed,
-    #     tensorboard_log=args.tb_log_dir,
-    # )
-    
-    model = PPO(
-        "MlpPolicy",
-        env,
-        
-        # ──────── Learning rate and clipping ────────
-        learning_rate=1e-4,       # moderately high to push KL into ~0.01–0.03
-        clip_range=0.2,           # allow up to ±20% policy shift per update
-        n_epochs=8,               # only 8 passes over each batch (avoid over‐fitting to stale data)
-
-        # ──────── On‐policy batch size ────────
-        n_steps=1024,             # collect 1,024 env steps per update cycle
-        batch_size=256,           # 1,024 / 256 = 4 mini‐batches per epoch
-
-        # ──────── Discounting and GAE ────────
-        gamma=0.99,
-        gae_lambda=0.90,
-
-        # ──────── Entropy & value weighting ────────
-        ent_coef=0.01,            # keep entropy_loss around –10 to encourage exploration
-        vf_coef=0.25,             # balance value‐loss vs. policy‐loss
-        max_grad_norm=0.05,       # clip gradients at 0.05
-
-        # ──────── Network architecture ────────
-        policy_kwargs=dict(
-            log_std_init=-2.0,    # Moderate initial exploration
-            net_arch=[
-            dict(pi=[256],    # Single hidden layer of 256 for the actor
-                 vf=[256])    # Single hidden layer of 256 for the critic
-            ],
-            activation_fn=th.nn.ReLU,
-            ortho_init=True,      # Use orthogonal initialization for better training stability
-            squash_output=True    # Use tanh to bound policy outputs
-        ),
-        device="cuda" if th.cuda.is_available() else "cpu",  # Use GPU if available
-        verbose=1,
-        tensorboard_log="runs/ppo_final",
->>>>>>> 8a1c8737
+
     )
 
     model, env = create_or_load_model(args, env, policy_kwargs, use_vecnormalize=args.use_vecnormalize)
@@ -341,18 +268,9 @@
             vecnormalize_wrapper.save(f"{args.model_save_path}_vecnormalize.pkl")
             logging.info(f"VecNormalize statistics saved at: {args.model_save_path}_vecnormalize.pkl")
         logging.info(f"Model saved at: {args.model_save_path}.zip")
-<<<<<<< HEAD
         return
     
-=======
-        env.close()
-    except:
-        logging.error("An error occurred during training. Saving model...")
-        model.save(args.model_save_path)
-        logging.info(f"Model saved at: {args.model_save_path}.zip")
-        env.close()
-        raise
->>>>>>> 8a1c8737
+
     logging.info("Training complete.")
 
     model.save(args.model_save_path)
