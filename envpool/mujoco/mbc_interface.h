--- conflicted
+++ resolved
@@ -166,11 +166,8 @@
     
     _controller->_controlFSM->data.locomotionCtrlData.pBody_des[0] = 0; //act[0];
     _controller->_controlFSM->data.locomotionCtrlData.pBody_des[1] = 0; //act[1];
-<<<<<<< HEAD
     _controller->_controlFSM->data.locomotionCtrlData.pBody_des[2] = 0.3 + 0.1 * act[0];
-=======
-    _controller->_controlFSM->data.locomotionCtrlData.pBody_des[2] += act[0] ;
->>>>>>> 8a1c8737
+
     _controller->_controlFSM->data.locomotionCtrlData.pBody_des[2] = std::clamp(_controller->_controlFSM->data.locomotionCtrlData.pBody_des[2], 0.2f, 0.40f);
   
     _controller->_controlFSM->data.locomotionCtrlData.pBody_RPY_des[0] = 0; //act[3];
